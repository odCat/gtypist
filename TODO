-------------------------------------------------------------------------
THINGS TO DO for GNU Typist

See our latest TODO file at
http://git.savannah.gnu.org/gitweb/?p=gtypist.git;a=blob_plain;f=TODO;hb=master

If you are interested in helping for some of the below items, we will
be glad to have you in the development team!

You can contact us by writing to bug-gtypist@gnu.org. Your suggestions
are welcome too!

-------------------------------------------------------------------------

FOR 2.9 RELEASE

  * Lessons are now in UTF-8, terminals may not be. We need to either
    a) emit a warning when using non-UTF8 locale, or b) convert the
    output to the correct format on-the-fly, as gettet does.

  * put the most current manual on the GNU.org webpage

<<<<<<< HEAD
FOR 2.9.1 RELEASE
=======
 * Testing: need to test Y/N and R/N/E with utf8 and 8bit locales
>>>>>>> 3e23c327

  * fix UTF-8 lessons in MinGW port

FOR 2.10 RELEASE

<<<<<<< HEAD
  * Testing: need to test lessons/cs.typ conversion to UTF-8
=======
 * try to read (convertFromUTF8()) the whole lesson at the very beginning,
   in order to terminate at the very beginning in the case of conversion
   errors (and not in the middle of typing)
>>>>>>> 3e23c327

  * add a "beginner mode" which is enabled by default, and can be turned off
    by --expert/-x
    * this would explicitly show "return characters" (patch exists)
    * this would set -e 10
    * includes a help page that explains drills/speedtests, how to resize a
      terminal window, ...
    * how is that help page shown?
      * either we have a beginner.typ that is executed before gtypist.typ
        in beginner mode (requires switching of *.typ during runtime!), OR
      * we have special T:[BEGINNER] commands that are only executed in
        beginner mode

  * Show correct line numbers when nonexistent label was hit in the M command.

SHORT TERM

  * Show the label of the last exercise on exit (so that the user can
    easily return to it using -l). Currently, restarting at one of
    these labels won't set the banner, though.

  * Show a warning when caps lock is active

  * I'd like an option that only enabled wordwrapping.  The -w option does
    enable wordwrapping, but it also changes how paragraph breaks and
    spaces after periods are handled, which I don't want.
    Requested by Adam Olsen <rhamph@d2dc.net>

  * Make sure that all source files come with a suitable copyright
    statement (may be different with lessons?)

  * Make sure that the numpad's [ENTER] key is accepted in numpad
    lessons. (Reported by gherald@myway.com)

  * Another idea is to generate our lessons files directly in our
    format from spelling dictionaries, as they do in KTouch.

  * Reuse lessons from dvorak7min and possibly other typing tutors.

  * Replace 'getopt' by 'GNU gengetopt'

  * Improve the French translation of "lesson file", which includes
    both Drills (translated by "Exercice") and Speed tests ("Tests de
    vitesse").

  * Make a separate package for lessons, so that lessons compatible
    with a given gtypist version can be released without having to
    release the tool again.  This is already done by other packages:
    gimp plug-ins or TeTeX fonts are released separately.

    This is definitely need for this tool, for which tutorial files
    are at least as valuable as the raw program itself.

  * Provide a variant of the `n.typ' calculator keypad lesson, in
    which the `.' character is replaced by `,'. Useful for some
    european keyboards.

  * Add configuration file support. Should be very useful, in
    particular for teachers!

  * allow strings from a .typ file to be translated (things like
    "lesson: ")
  
  * Mac OS X Package? => there is already macports or similar!


  * Test wpemu option in combination with multibyte lessons

MEDIUM TERM

  * Windows installer, shortcuts for different lessons and manual?

  * Improve the interface by adding 2 interfaces:

    * Graphical interface (Probably GTK)

      The benefits we can expect from a GTK interface are:

      - Much attractive than the `ncurses' interface. 
      - Not using `ncurses' should avoid problems supporting different
        terminal types.
      - We could have a graphical control panel, to change settings
        that are so far only available in the command line (keyboard
        type, silent mode...)
      - Easy access to help and manual
      - Could still be compiled on Win32 on which GTK has been ported.
  
    * Audio interface

      Could use a system like Speech Dispatcher to read the lessons
      for visually impaired people or people living in very dense fog.

      We could also support audio typing exercises.  Users would type
      from a text read by a speaker.  Several audio files would be
      need, according to the language and the targeted typing speeded.
      That would be useful for people like secretaries and
      journalists.

      All this could be implemented in a clean way by implementing an
      event based mechanism. The core application could send interface
      messages to a generic interface manager, which could according
      to user settings, ask the graphical, text or audio interface to
      send it to the user.

      Specifications are on going. 

  * Add support for saving the last lesson (or part of a lesson) the
    user was working on, so the user can easily pick up where s/he
    left off.  (idea by Enrique Pedroso)

  * Improve the documentation of course files

  * Broaden our lesson database:

    - Create new lessons for other languages and keyboard types. 
    - Translate lessons in other languages (for languages that share
      the same keyboard, you can reuse instructions and drills)
    - We can also look for teachers who are ready to contribute
      lessons or let us reuse theirs...
    - Reuse lessons from old typing teaching books which copyrights
      have expired (how much time does it take?).
    - This will most likely require UTF-8 support

  * Better typing statistics.  Speed and accuracy for individual keys,
    and individual fingers. This helps to indicate where extra
    practice may be useful to the user (see Jtypist which displays
    this as graphical bars, using color to indicate areas that need
    work).  A measure of typing rhythm would also be useful.

  * Emulate other keyboard types.  For example, Jtypist can pretend
    that you have a French, German, or Dvorak keyboard on the system
    even if you don't.  It will translate keypresses between keyboard
    types before checking them for correctness, and registering
    timings.  This work requires that the program should have keyboard
    layout maps available to it, and arises as a result of maintaining
    typing statistics by key and by finger (the program needs to know
    what key is operated by which finger).

LONG TERM

  * While typing, graphically show the finger that is supposed to be used.

  * Read lessons in the file formats of other free typing tutors (such
    as Jtypist).<|MERGE_RESOLUTION|>--- conflicted
+++ resolved
@@ -14,29 +14,21 @@
 
 FOR 2.9 RELEASE
 
-  * Lessons are now in UTF-8, terminals may not be. We need to either
-    a) emit a warning when using non-UTF8 locale, or b) convert the
-    output to the correct format on-the-fly, as gettet does.
+  * try to read (convertFromUTF8()) the whole lesson at the very beginning,
+    in order to terminate at the very beginning in the case of conversion
+    errors (and not in the middle of typing)
 
   * put the most current manual on the GNU.org webpage
 
-<<<<<<< HEAD
+  * check windows build one more time
+
 FOR 2.9.1 RELEASE
-=======
- * Testing: need to test Y/N and R/N/E with utf8 and 8bit locales
->>>>>>> 3e23c327
 
   * fix UTF-8 lessons in MinGW port
 
 FOR 2.10 RELEASE
 
-<<<<<<< HEAD
-  * Testing: need to test lessons/cs.typ conversion to UTF-8
-=======
- * try to read (convertFromUTF8()) the whole lesson at the very beginning,
-   in order to terminate at the very beginning in the case of conversion
-   errors (and not in the middle of typing)
->>>>>>> 3e23c327
+  * Testing: need to test Y/N and R/N/E with utf8 and 8bit locales
 
   * add a "beginner mode" which is enabled by default, and can be turned off
     by --expert/-x
