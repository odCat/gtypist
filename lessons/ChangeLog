<<<<<<< HEAD
2013-06-01 Felix Natter <fnatter@gmx.net>
	* update kt*.typ with new ktouch2typ.pl as reported by
	  Alexei Matveev <alexei.matveev@gmail.com>
	  (see ../ChangeLog for script changes)

2013-03-30 Rob Day <rkd@rkd.me.uk>
=======
2013-04-30  Tim Marston <tim@ed.am>

	* c.typ, q.typ, v.typ: corrected various typos, thanks to Chris
	Jones <cjns1989@gmail.com> for reporting.

2013-03-30  Rob Day <rkd@rkd.me.uk>

>>>>>>> 27582f26
	* q.typ: Q1: introduces e,i and not g,h; fix space issue

2011-10-27  Gökçen Eraslan <gokcen@pardus.org.tr>
	* kttr.typ: new turkish lesson converted from ktouch

2011-09-30  Tim Marston <edam@waxworlds.org>

	* c.typ: added Colemak typing lessons.

2011-09-07  Tim Marston <edam@waxworlds.org>

	* esp.typ: fixed some typos ("tr àèìòù áéíóú"), thanks to MAbeeTT
	  <MAbeeTT@gmail.com> for reporting.

2011-08-14  Felix Natter <fnatter@gmx.net>

	* ktde.typ: remove "Grundstellung" from drill text (from
	  german.ktouch.xml)
	* ktde2.typ: remove because it was generated from the same source
	  source as ttde.typ (tipptrainer 0.6.0), and ttde.typ includes more
	  explanations => ktde2.typ is not generated from
	  german3.ktouch.xml!!

2011-08-07  Felix Natter <fnatter@gmx.net>

	* kt*.typ: convert and rename lessons from ktouch 1.6
	* ttde.typ: converted from tipptrainer 0.6.0

2011-07-03  Felix Natter <fnatter@gmx.net>

	* lessons/cs.typ: convert cs.typ (Czech) from iso8859-2 to utf-8
	* lessons/esp.typ: convert esp.typ (Spanish) from iso8859-1 to utf-8
	* lessons/ru.typ: convert ru.typ (Russian) from KOI8-R to utf-8

2011-03-03  Tim Marston <edam@waxworlds.org>

	* t.typ: punctuation error, reported to Debian by Percival Tiglao
	  <dragontamer5788@yahoo.com>

2010-12-21  Tim Marston <edam@waxworlds.org>

	* lessons/u.typ, lessons/t.typ: fixed minor typos (thanks to Elmar
	  Zander <elmar@zandere.de> for reporting)

2008-05-12  Paul Goins  <general@vultaire.net>

	* ChangeLog: Minor formatting updates.

2008-05-04  Paul Goins  <general@vultaire.net>

	* esp.typ: A mistake involving a not-yet-introduced key was corrected.
	  This was submitted by igor@tamarapatino.org, and credited to
	  Laura Victoria Quishpe <sekhmetnightmare@hotmail.com>.

2004-09-30  Dmitry Rutsky <balto@bk.ru>

	* ru.typ:	minor improvements.

2004-07-31  Dmitry Rutsky <rutsky@school.ioffe.rssi.ru>

	* q.typ:  some missing key fingering directions were added by
	  Iain Cunningham <iain.cunningham@ntlworld.com>.

2004-05-07  Dmitry Rutsky <rutsky@school.ioffe.rssi.ru>

	* ru.typ: corrected unlearned-key bug in IF_Ib lesson last exercise.
	  Thanks to Renat Sabitov <srr@stacksoft.ru> who has reported this!
	  He has also reported some spelling error on 18th February, which I've
	  fixed but somehow this change was lost.

2003-12-28  Michael Opdenacker <michaelo@gnu.org>

	* r.typ: corrected "may" by "many" on line 1198
	  (Reported by Sayan <Sebastien.Li-thiao-te@crans.org>)

2003-11-23  Dmitry Rutsky <rutsky@school.ioffe.rssi.ru>

	* kten.typ:  fixed several too long lines.

2003-08-31  Rob Leslie <rob@mars.org>

	* cs.typ, m.typ: Fixed a few small typos.

2003-08-28  Michael Opdenacker <michaelo@gnu.org>

	* d.typ: Fixed 2 small typos, reported by Rob Leslie <rob@mars.org>

2003-04-14  Hynek Hanke	<hanke@volny.cz>

	* cs.typ: Removed unnecessary K: commands.

2003-04-14  Felix Natter <fnatter@gmx.net>

	* v.typ, u.typ, t.typ, s.typ, r.typ, q.typ, n.typ, m.typ, f.typ:
	remove useless K:12:.*

2003-04-06  Felix Natter <fnatter@gmx.net>

	* esp.typ: use M: everywhere
	* demo.typ: add a menu

2003-04-05  Felix Natter <fnatter@gmx.net>

	* v.typ, u.typ, t.typ, s.typ, r.typ, q.typ, n.typ, m.typ, f.typ:
	move to M:

2002-10-22  Michael Opdenacker <michaelo@gnu.org>

	* Minor fixes in esp.typ from Manuel García <caronte@eresmas.net>

2002-08-09  Michael Opdenacker <michaelo@gnu.org>

        * lessons/Makefile.am: replaced $(wildcard *.typ) by real
          file names (supported by any variant of `make').

2002-04-07  Michael Opdenacker <michaelo@gnu.org>

        * cz.typ: includes a new Czech lesson
	from Hynek Hanke <hanke@volny.cz>.
	* Makefile.am: pkgdata_DATA = $(wildcard *.typ)
	This is simpler and doesn't have to change with new lessons.

2001-12-02  Michael Opdenacker <michaelo@gnu.org>

	* esp.typ: added missing `K' on line 109,
	as suggested by José Pelegrín <josepl@acm.org>.

2001-12-01  Felix Natter  <fnatter@gmx.net>

	* d.typ, r.typ, v.typ, esp.typ: remove more occurrences of "Q:
	Press Y to continue, ..."  following an exercise (because this is
	builtin since 2.4)
	* d.typ, v.typ, r.typ: remove all occurrences of "Q: Press Y to
	cont..." following T: : It doesn't make sense to repeat a T:, the
	standard message "Press Enter to continue." is better
	(the exception is esp.typ, where this is used to navigate through
	multipage T:'s)
	* d.typ: There was this I: command: "I:Juvenile zest for excitement
	whetted interest in parking by the quay." and a D: command was missing
	in the paragraph). changed this to D:.
	* esp.typ: fix a typo (reported by José Pelegrín <josepl@acm.org>)

2001-09-02  Felix Natter  <fnatter@gmx.net>

	* ?.typ: adapt lessons to new 2.4 syntax
	* demo.typ: rewrite for 2.4
	* gtypist.typ: now generated in autogen.sh
<|MERGE_RESOLUTION|>--- conflicted
+++ resolved
@@ -1,11 +1,9 @@
-<<<<<<< HEAD
 2013-06-01 Felix Natter <fnatter@gmx.net>
+
 	* update kt*.typ with new ktouch2typ.pl as reported by
 	  Alexei Matveev <alexei.matveev@gmail.com>
 	  (see ../ChangeLog for script changes)
 
-2013-03-30 Rob Day <rkd@rkd.me.uk>
-=======
 2013-04-30  Tim Marston <tim@ed.am>
 
 	* c.typ, q.typ, v.typ: corrected various typos, thanks to Chris
@@ -13,10 +11,10 @@
 
 2013-03-30  Rob Day <rkd@rkd.me.uk>
 
->>>>>>> 27582f26
 	* q.typ: Q1: introduces e,i and not g,h; fix space issue
 
 2011-10-27  Gökçen Eraslan <gokcen@pardus.org.tr>
+
 	* kttr.typ: new turkish lesson converted from ktouch
 
 2011-09-30  Tim Marston <edam@waxworlds.org>
