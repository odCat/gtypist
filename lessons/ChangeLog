--- conflicted
+++ resolved
@@ -1,9 +1,3 @@
-<<<<<<< HEAD
-2013-03-30 Rob Day <rkd@rkd.me.uk>
-	* q.typ: Q1: introduces e,i and not g,h; fix space issue
-
-2011-10-27 Gökçen Eraslan <gokcen@pardus.org.tr>
-=======
 2013-06-01  Felix Natter <fnatter@gmx.net>
 
 	* update kt*.typ with new ktouch2typ.pl as reported by
@@ -15,12 +9,11 @@
 	* c.typ, q.typ, v.typ: corrected various typos, thanks to Chris
 	Jones <cjns1989@gmail.com> for reporting.
 
-2013-03-30  Rob Day <rkd@rkd.me.uk>
+2013-03-30 Rob Day <rkd@rkd.me.uk>
 
 	* q.typ: Q1: introduces e,i and not g,h; fix space issue
 
-2011-10-27  Gökçen Eraslan <gokcen@pardus.org.tr>
->>>>>>> ece87c57
+2011-10-27 Gökçen Eraslan <gokcen@pardus.org.tr>
 
 	* kttr.typ: new turkish lesson converted from ktouch
 
