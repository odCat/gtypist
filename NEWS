GNU Typist Release Notes
------------------------

See the `ChangeLog' (top-level and in some subdirectories) and
`THANKS' files for details about changes and contributors.

version 2.9.2 (TODO)
<<<<<<< HEAD
  - fix collison between unicode 0x107 (c with accent) and KEY_BACKSPACE
    (Reported by Kalthor <kalthor@interia.pl>)
=======
	- fix collison between unicode 0x107 (c with accent) and KEY_BACKSPACE
	  (Reported by Kalthor <kalthor@interia.pl>)
>>>>>>> b9b810b7

version 2.9.1 - November 2011
	- Native Language Support added on Windows
	- fixed support for UTF-8 on Windows
	- re-added vim syntax highlighting and updated manual
	- updated Polish translation, thanks to Jakub Bogusz
	- several fixes to the build system

Version 2.9 - October 2011
	- Full UTF-8 support
	- New Colemak typing lessons
	- Many new international lessons imported from KTouch 1.6 and
	  update of the german tipptrainer 0.6.0 lesson
	- New Spanish manual, thanks to smc
	- Tracking of personal best scores
	- New Polish translation, thanks to Jakub Bogusz
	- New Turkish translation, thanks to Gökçen Eraslan
	- We are dropping support for the DJGPP compiler (DOS), although the
	  MinGW GCC compiler is still supported.

Version 2.8.5 - March 2011
	- Fixed an issue that prevented installation.
	- Corrected a minor typo in a lesson.

Version 2.8.4 - February 2011
	- Bug fixed where pressing escape at some prompts could crash gtypist
	- A few corrected typos in some lessons (thanks to Elmar Zander)

Version 2.8 - May 2008
	- License updated to the GNU General Public License version 3.
	- Windows NT-based builds (Windows 2000/XP) now supported.
	- "Characters Per Minute" scoring mode via "--scoring=cpm"
	- New Simplified Chinese interface from Wei Mingzhi
	  <whistler@openoffice.org>
	- Many small bug fixes and other updates;
	  see the ChangeLog files for details.

Version 2.7 - September 2003
	- New menu-based ncurses interface, replacing function keys.
	  You can use arrow keys to navigate in the menus.
	  You can use vi keys too!
	  Much more reliable and user friendly!
	- Make a few changes in the lesson file syntax to support menus.
	- Built with automake-1.7.7, texinfo-4.6 and gettext-0.12.1
	- New Traditional Chinese interface from OLS3 <ols3@www.tnc.edu.tw>
	- New Dutch interface from J.M. Cogels <jcogels@chello.nl>
	- New Russian interface and lessons
	  from Dmitry Rutsky <rutsky@school.ioffe.rssi.ru>
	- Now ignores trailing spaces in lesson file lines which
	  were invisible in the interface.
	- Now only counts one mistake when a key was missed or
	  when the user presses the correct key after an error.
 	  Implemented by Rob Leslie <rob@mars.org>
	- HTML manual (English and Czech) now available in the source package.
	- Lots of small fixes and improvements
	  (See the ChangeLog file for details)

Version 2.6.2 - September/2002
	- Now installs lessons (bug only in version 2.6.1).

Version 2.6.1 - August/2002
	- findwords.sh: new script to help with creating lessons.
	  See the manual for details.
	- configure: checks for ncurses if curses if not available.
	- built with automake-1.6.3 and gettext-0.11.5.
 
Version 2.6 - April/2002
	- New `typefortune' (perl-)script which creates lessons from `fortune'
	  (see the new section "Using typefortune" in the manual).
	- New interface messages and manual in Czech
	  from Hynek Hanke <hanke@volny.cz>.
	- New lessons in Czech from Hynek Hanke and Richard Susta <r@susta.cz>.
	- Manual now using `@copying' as recommended in texinfo-4.2,
	  and released under the GNU Free Documentation License
	  (with no Invariant Sections).
    - Built with automake 1.6.1, autoconf 2.53, gettext 0.11.1
	  and texinfo 4.2, following their latest guidelines.

Version 2.5.1 - February/2002
	- fix a bug in --help output
	- small documentation fixes

Version 2.5 - January/2002
	
	- Allowed the user to skip an exercise or exit the lesson by
	  pressing ESC twice (once to restart and then again at the
	  beginning of the exercise to skip)
	- Added new switch --no-skip which prohibits the user from skipping
	  exercises
	- Removed more occurrences of "Q: Press Y to continue, ..."  following
	  an exercise (because this is builtin since 2.4) in d.typ, r.typ, v.typ
	  and esp.typ
	- Removed all occurrences of "Q: Press Y to cont..." following T: :
	  It doesn't make sense to repeat a T:, the standard message
	  "Press Enter to continue." is better (d.typ, v.typ, r.typ)
	  (multi-page T:'s are the exception)
	- The last two changes make the lesson-files quite a bit simpler
	- Fixed errors in d.typ and esp.typ (see lessons/ChangeLog)
	- Renamed --wpmode to --word-processor
	- Added interface messages in French (using gtranslator)
	- Spanish interface updated by José Pelegrín <josepl@acm.org>
	- Fixes for undefined symbols errors compiling on Unix systems
	  (such as Solaris) when both curses and ncurses are installed.

Version 2.4.1 - November/2001

	- documentation: fix some TODOs, shorten the node-names
	  and add descriptions in	menus, remove node "Technical Information"
	  and place its children on top-level and small markup changes
	- gtypist-mode.el now works with XEmacs as well (because of this,
	  gtypist-mode-goto-label is now bound to C-c M-g)
 
Version 2.4 - September/2001

	- Added Finnish Native Language Support 
	- Changes to the types of exercises: d,D for drills and s,S
	  for speed-tests
	- Added commands E: (sets error-max) and F: (sets "on failure" label)
	  (currently only used in demo.typ and esp.typ)
	- do_drill, do_speedtest: added "builtin repeat loop"
	- print_help: only break on whitespace in help-strings, use ';'
	  to separate words.
	- Allowed translation of the "do you want to repeat?" message
	  (which is possible because it is now builtin) and the corresponding
	  keys (Y/N)
	- fatal_error: made the output more logical
	- Allowed "give up" (repeat lesson) via ESC (there is no way to
	  skip an exercise in 2.4)
	- Added (unsigned char) cast in ADDCH, ADDCH_REV to support
	  8bit-characters in exercises
	- Rewrote command-line parsing + use '-' as word-separator in
	  long options
	- command_char's are case-sensitive now
	- Ignores trailing whitespace in labels
	- Added new lessons which are converted from ktouch-1.0
	  (http://ktouch.sourceforge.net)
	  kt*.typ, converted by tools/ktouch2typ.pl and
	  tipptrainer-0.3.3
	  (http://www.pingos.schulnetz.org/tipptrainer):
	  currently only the german lesson, which is in ttde.typ, converted
	  by tools/tt2typ.pl.
	- An Emacs-mode for editing gtypist's script-files:
	  tools/gtypist-mode.el
	- Improved i18n-support
	- Improved German translation (with help from de@li.org)
	- Minor fixes (build, charset definition)
	- Documentation improvements

Version 2.3.2 - Nov/2000
	- Now this program is part of GNU!  We celebrate with a new
	  name: "GNU Typist" (or gtypist) and a new release
	- New documentation in Texinfo format, the man page now is
	  generated automatically with the program help2man
	- Now configure  supports curses  if ncurses is  not available
	  (thanks to Caolan McNamara <caolan@csn.ul.ie>)

Version 2.3.1 - Sep/2000
	- Fixed bug with --datadir reported by	stephan.hegel@gmx.de 
	  Installation of data by default now in prefix/share/typist
	- Now the keys F1,F2,...,F12 can be "emulated" with
	  1,2,3,4,5,6,7,8,9,0,A,S and also C-q, C-w, C-r, C-t, C-z, C-u, 
	  C-i, C-o, C-p, C-a, C-s
	- Fixed bug in word processor mode reported by Ben Armstrong,
	  <synrg@sanctuary.nslug.ns.ca> now  by  default  this mode  is
	  off, it  can be  activated with the  option --wpmode  or -w.
	  (The option --nowpmode doesn't exist anymore)
	- Better documentation for installing typist with Dvorak keyboards
	  and under DOS without Long File Name Support (tested under DOS 6.22)

Version 2.3 - Ago/2000
	- New lesson in spanish (lessons/esp.typ)
	- NLS (Native Language Support) added (via GNU gettext).
	- Avalaible NLS for Spanish (po/es.po) and German (po/de.po)
	- Ported to Windows/DOS with the DJGPP compiler and PDCURSES library
	- New configuration scheme, using automake and autoconf

	
Version 2.2b:
	- Fixed a bug in exercises, where the typing timer was not started
	  when the exercise begins with space characters and word processing
	  behaviour is enabled.
	- Moved the binary to typist_bin, and created a typist shell script
	  wrapper to try to cope with TYPIST_PATH not set, and the variations
	  in the location of the terminfo database between RedHat 5.2 and
	  other platforms.
	- Again, why not look at 'Jtypist'.

Version 2.2a:
	- Added word processing like behaviour to the exercises, so that
	  multiple spaces combine into one, return moves to the next
	  paragraph, space is accepted at the end of a line, and hyphens
	  at a line's end are skipped.
	- Fixed drills so that delete does not actually insert an error,
	  but is now just ignored.
	- Corrected backspace key detection on RedHat Linux 5.2.
  
Version 2.2:
	- Removed the C++ version of the program.  Apart from my elderly
	  slackware system, this would not really compile anywhere else,
	  and was causing more problems than it was worth.
	- Added the "one-time" 'O' drill command.
	- Added the function key to label binding 'K' command, to allow
	  better menus to be built.
	- Tidied the C program for better error handling.  It's still a
	  bit messy, though.
	- Optimised T/D/O/P commands to avoid "Press return to continue"
	  where they are directly followed by a Q command.
	- Updated typv1tov2 and typcombine to use these new features,
	  and output improved menus that use the function keys for direct
	  access to lessons, and repeat-this-exercise queries.
	- The typist binary is now statically linked for Linux, to try
	  to enhance its portability as a binary.  The build system is
	  now RedHat 5.2, and the program is now an incredible 700kB
	  as a static binary.
	- All of these enhancements got finished up after I had completed
	  the Java version, 'Jtypist'.  If you can, I'd heartily recommend
	  that you use the Java one instead of this package.  It has a
	  far better interface, and lots of extra features that Typist 2.2
	  doesn't have.  You should be able to obtain a copy of it from
	  the same place that you picked up this package from.

Version 2.1a:
	- Whole package GPLified.  Otherwise, no changes.  None.
	  Nothing at all.  Really.<|MERGE_RESOLUTION|>--- conflicted
+++ resolved
@@ -5,13 +5,8 @@
 `THANKS' files for details about changes and contributors.
 
 version 2.9.2 (TODO)
-<<<<<<< HEAD
-  - fix collison between unicode 0x107 (c with accent) and KEY_BACKSPACE
-    (Reported by Kalthor <kalthor@interia.pl>)
-=======
 	- fix collison between unicode 0x107 (c with accent) and KEY_BACKSPACE
 	  (Reported by Kalthor <kalthor@interia.pl>)
->>>>>>> b9b810b7
 
 version 2.9.1 - November 2011
 	- Native Language Support added on Windows
