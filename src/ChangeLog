<<<<<<< HEAD
2012-08-03 Felix Natter <fnatter@gmx.net>
	* rename --expert to --no-welcome-screen

2012-07-21 Felix Natter <fnatter@gmx.net>
	* gtypist.[ch], infoview.c: don't show beginner screen when --expert is given,
	when the user presses 'D'/'d' in beginner screen: write option "expert"
	into config file.

2012-07-08 Felix Natter <fnatter@gmx.net>
=======
2013-06-01  Felix Natter <fnatter@gmx.net>

	* utf8.c: Avoid that Alt+<anything> is treated as ESC, which could
	  lead to accidentally aborting a lesson reported by Chris Jones
	  <cjns1989@gmail.com>.

2012-07-08  Felix Natter <fnatter@gmx.net>
>>>>>>> ece87c57

	* gtypist.c, utf8.[ch]: Avoid collision between 0x107 unicode char
	  (c with accent) and KEY_BACKSPACE by honoring the return value
	  of get_wch() (Reported by Kalthor <kalthor@interia.pl>)

<<<<<<< HEAD
2012-02-11 Felix Natter <fnatter@gmx.net>
	* infoview.c: reduce flicker by clearing lines incrementally on a
	  scrolling event

2012-02-10 Tim Marston <tim@ed.am>

	* speedbox.c: rewrote code to display end-of-lesson speed and
	  information and pulled it out in to a new file.

2012-02-10 Felix Natter <fnatter@gmx.net>

	* banner.c/h: put banner() in its own file so that it can be used
	  in infoview.c
	* infoview.c: display banner at top, use banner colors for scrollbar

2011-11-05 Felix Natter <fnatter@gmx.net>
=======
2011-11-05  Felix Natter <fnatter@gmx.net>
>>>>>>> ece87c57

	* utf8.c use MultiByteToWideChar() also in utf8len() on minGW
	  (this fixes problems with ru.typ on minGW)

2011-11-04  Felix Natter <fnatter@gmx.net>

	* utf8.c: use MultiByteToWideChar() in widen() on Windows. This will
	  convert to two-byte wchar_t which is what minGW + PDCurses support

2011-10-30  Tim Marston <edam@waxworlds.org>

	* gtypist.c, utf8.c/h, cursmenu.c: get_widech() uses ints to avoid
	  using wint_t, which is broken on Windows. Also, simplified reading
	  characters so that get_widech() is always used. It also now
	  handles windows newline characters for us.

2011-10-26  Felix Natter <fnatter@gmx.net>

	* gtypist.c, utf8.c/h: add get_widech() wrapper which
	  calls getch() or get_wch() depending on whether it's a UTF8
          console or not => fixes input problems with KOI8-R terminals
	* script.c, gtypist.c: try to read (convertFromUTF8()) the whole
	  lesson at the very beginning, in order to terminate at the very
          beginning in the case of conversion errors (and not in the middle
	  of typing)

2011-10-24  Felix Natter <fnatter@gmx.net>

	* gtypist.c, utf8.c/h: use convertFromUTF8() instead of widen()
	  for Y/N and R/N/E. add towideupper() and iswideupper() helper
	  functions that do they right thing depending on whether it's
	  a UTF8 terminal or an 8bit-terminal

2011-10-22  Felix Natter <fnatter@gmx.net>

	* *.c, *.h: make gtypist run on non-utf8 locales with
	  international lessons
	* gtypist.c: add RETURN_CHARACTER (unicode symbol to designate
	  newlines that must be typed)

2011-10-14  Tim Marston <edam@waxworlds.org>

	* gtypist.c, cursmenu.c, script.h: minor fixes to get gtypist to
	  build under MinGW
	* gtypist.c: removed call to MessageBeep() on windows, since it just
	  corrupts the stack! Currently we don't beep on error on windows, as
	  sending ASCII_BELL to the terminal just pauses and does no "bell".

2011-08-07  Felix Natter <fnatter@gmx.net>

	* utf8.c: new wchar_t* widen(char*) helper function
	* gtypist.c: widen the YN and RNE strings, but their usage isn't yet
	  fixed

2011-07-08  Felix Natter <fnatter@gmx.net>

	* utf8.c, utf8.h: use proper #define before #include for cchar_t
	  (needed for wide character output)

2011-02-28  Tim Marston <edam@waxworlds.org>

	* gtypist.c: rewrote the code to open a script file and check for the
	  presence of HOME environment variable (required for the bestlog) so
	  that it should work on Windows platforms when HOME is not present.

2011-02-26  Tim Marston <edam@waxworlds.org>

	* gtypist.c: added best-score tracking feature and re-wrote some of the
	  speed calculation/display code to always work with CPM (which are
	  saved in the bestlog) and convert to WPM only at display-time.

2011-01-03  Tim Marston <edam@waxworlds.org>

	* gtypist.c: fixed a bug where pressing escape during wait_user()
	  caused seek_label() to be called, but get_script_line() was never re-
	  called. This meant that the previously buffered next script line
	  (from before the seek) would still get executed. wait_user() now
	  treats escape as a "continue" character for all but tutorial prompts,
	  which now handle the seek properly by calling get_script_line().

2009-02-19  Paul Goins  <general@vultaire.net>

	* gtypist.c: Re-fixed the rounding bug by adding a function which
	  compares floats using sprintf-based rounding.  (Bug re-reported by
	  Jakub Gedeon.)

2009-02-04  Paul Goins  <general@vultaire.net>

	* gtypist.c: (display_speed): Fixed long-standing bug where gtypist
	  would display that an error rate of =< 3.0% is needed, but the
	  displayed error rate would sometimes be 3.0% due to rounding.  (Now
	  we use floor() to always round down and avoid this.)
	  (Error reported by Ali Gundaz)

2008-05-17  Paul Goins  <general@vultaire.net>

	* gtypist.c (display_speed): Changed maximum speed to 9999.99.  CPM
	  mode could go into 4 digits for really, really fast typists.

2008-05-12  Paul Goins  <general@vultaire.net>

	* cursmenu.c, gtypist.c, script.h: Updated copyright notices.
	* gtypist.c: Bug fix: --banner-colour, the alternate option for
	  --banner-colours, changed to --banner-colors.

2008-05-07  Paul Goins  <general@vultaire.net>

	* gtypist.c: Bug fix: added "break;" for "--scoring" case

2008-05-06  Paul Goins  <general@vultaire.net>

	* gtypist.c: Added switch for "characters-per-minute" mode.  This
	  is pretty much cosmetic since "words" are standardized to 5
	  characters, but some countries tend to use CPM instead of WPM.
	  However, speeds will top out at 999.99 CPM (200 WPM).<|MERGE_RESOLUTION|>--- conflicted
+++ resolved
@@ -1,47 +1,42 @@
-<<<<<<< HEAD
-2012-08-03 Felix Natter <fnatter@gmx.net>
-	* rename --expert to --no-welcome-screen
-
-2012-07-21 Felix Natter <fnatter@gmx.net>
-	* gtypist.[ch], infoview.c: don't show beginner screen when --expert is given,
-	when the user presses 'D'/'d' in beginner screen: write option "expert"
-	into config file.
-
-2012-07-08 Felix Natter <fnatter@gmx.net>
-=======
 2013-06-01  Felix Natter <fnatter@gmx.net>
 
 	* utf8.c: Avoid that Alt+<anything> is treated as ESC, which could
 	  lead to accidentally aborting a lesson reported by Chris Jones
 	  <cjns1989@gmail.com>.
 
+2012-08-03  Felix Natter <fnatter@gmx.net>
+
+	* rename --expert to --no-welcome-screen
+
+2012-07-21  Felix Natter <fnatter@gmx.net>
+
+	* gtypist.[ch], infoview.c: don't show beginner screen when --expert is given,
+	when the user presses 'D'/'d' in beginner screen: write option "expert"
+	into config file.
+
 2012-07-08  Felix Natter <fnatter@gmx.net>
->>>>>>> ece87c57
 
 	* gtypist.c, utf8.[ch]: Avoid collision between 0x107 unicode char
 	  (c with accent) and KEY_BACKSPACE by honoring the return value
 	  of get_wch() (Reported by Kalthor <kalthor@interia.pl>)
 
-<<<<<<< HEAD
-2012-02-11 Felix Natter <fnatter@gmx.net>
+2012-02-11  Felix Natter <fnatter@gmx.net>
+
 	* infoview.c: reduce flicker by clearing lines incrementally on a
 	  scrolling event
 
-2012-02-10 Tim Marston <tim@ed.am>
+2012-02-10  Tim Marston <tim@ed.am>
 
 	* speedbox.c: rewrote code to display end-of-lesson speed and
 	  information and pulled it out in to a new file.
 
-2012-02-10 Felix Natter <fnatter@gmx.net>
+2012-02-10  Felix Natter <fnatter@gmx.net>
 
 	* banner.c/h: put banner() in its own file so that it can be used
 	  in infoview.c
 	* infoview.c: display banner at top, use banner colors for scrollbar
 
-2011-11-05 Felix Natter <fnatter@gmx.net>
-=======
 2011-11-05  Felix Natter <fnatter@gmx.net>
->>>>>>> ece87c57
 
 	* utf8.c use MultiByteToWideChar() also in utf8len() on minGW
 	  (this fixes problems with ru.typ on minGW)
