--- conflicted
+++ resolved
@@ -1,13 +1,11 @@
-<<<<<<< HEAD
 2012-02-11 Felix Natter <fnatter@gmx.net>
 	* infoview.c: reduce flicker by clearing lines incrementally on a
 	  scrolling event
-=======
+
 2012-02-10 Tim Marston <tim@ed.am>
 
 	* speedbox.c: rewrote code to display end-of-lesson speed and
 	  information and pulled it out in to a new file.
->>>>>>> de549f5f
 
 2012-02-10 Felix Natter <fnatter@gmx.net>
 
