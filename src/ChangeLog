2011-11-05 Felix Natter <fnatter@gmx.net>
<<<<<<< HEAD
=======

>>>>>>> 10187799
	* utf8.c use MultiByteToWideChar() also in utf8len() on minGW
	  (this fixes problems with ru.typ on minGW)

2011-11-04 Felix Natter <fnatter@gmx.net>
<<<<<<< HEAD
=======

>>>>>>> 10187799
	* utf8.c: use MultiByteToWideChar() in widen() on Windows. This will
	  convert to two-byte wchar_t which is what minGW + PDCurses support

2011-10-30 Tim Marston <edam@waxworlds.org>

	* gtypist.c, utf8.c/h, cursmenu.c: get_widech() uses ints to avoid
	  using wint_t, which is broken on Windows. Also, simplified reading
	  characters so that get_widech() is always used. It also now
	  handles windows newline characters for us.

2011-10-26 Felix Natter <fnatter@gmx.net>

	* gtypist.c, utf8.c/h: add get_widech() wrapper which
	  calls getch() or get_wch() depending on whether it's a UTF8
          console or not => fixes input problems with KOI8-R terminals
	* script.c, gtypist.c: try to read (convertFromUTF8()) the whole
	  lesson at the very beginning, in order to terminate at the very
          beginning in the case of conversion errors (and not in the middle
	  of typing)

2011-10-24 Felix Natter <fnatter@gmx.net>

	* gtypist.c, utf8.c/h: use convertFromUTF8() instead of widen()
	  for Y/N and R/N/E. add towideupper() and iswideupper() helper
	  functions that do they right thing depending on whether it's
	  a UTF8 terminal or an 8bit-terminal

2011-10-22 Felix Natter <fnatter@gmx.net>

	* *.c, *.h: make gtypist run on non-utf8 locales with
	  international lessons
	* gtypist.c: add RETURN_CHARACTER (unicode symbol to designate
	  newlines that must be typed)

2011-10-14 Tim Marston <edam@waxworlds.org>

	* gtypist.c, cursmenu.c, script.h: minor fixes to get gtypist to
	  build under MinGW
	* gtypist.c: removed call to MessageBeep() on windows, since it just
	  corrupts the stack! Currently we don't beep on error on windows, as
	  sending ASCII_BELL to the terminal just pauses and does no "bell".

2011-08-07 Felix Natter <fnatter@gmx.net>

	* utf8.c: new wchar_t* widen(char*) helper function
	* gtypist.c: widen the YN and RNE strings, but their usage isn't yet
	  fixed

2011-07-08 Felix Natter <fnatter@gmx.net>

	* utf8.c, utf8.h: use proper #define before #include for cchar_t
	  (needed for wide character output)

2011-02-28  Tim Marston <edam@waxworlds.org>

	* gtypist.c: rewrote the code to open a script file and check for the
	  presence of HOME environment variable (required for the bestlog) so
	  that it should work on Windows platforms when HOME is not present.

2011-02-26  Tim Marston <edam@waxworlds.org>

	* gtypist.c: added best-score tracking feature and re-wrote some of the
	  speed calculation/display code to always work with CPM (which are
	  saved in the bestlog) and convert to WPM only at display-time.

2011-01-03  Tim Marston <edam@waxworlds.org>

	* gtypist.c: fixed a bug where pressing escape during wait_user()
	  caused seek_label() to be called, but get_script_line() was never re-
	  called. This meant that the previously buffered next script line
	  (from before the seek) would still get executed. wait_user() now
	  treats escape as a "continue" character for all but tutorial prompts,
	  which now handle the seek properly by calling get_script_line().

2009-02-19  Paul Goins  <general@vultaire.net>

	* gtypist.c: Re-fixed the rounding bug by adding a function which
	  compares floats using sprintf-based rounding.  (Bug re-reported by
	  Jakub Gedeon.)

2009-02-04  Paul Goins  <general@vultaire.net>

	* gtypist.c: (display_speed): Fixed long-standing bug where gtypist
	  would display that an error rate of =< 3.0% is needed, but the
	  displayed error rate would sometimes be 3.0% due to rounding.  (Now
	  we use floor() to always round down and avoid this.)
	  (Error reported by Ali Gundaz)

2008-05-17  Paul Goins  <general@vultaire.net>

	* gtypist.c (display_speed): Changed maximum speed to 9999.99.  CPM
	  mode could go into 4 digits for really, really fast typists.

2008-05-12  Paul Goins  <general@vultaire.net>

	* cursmenu.c, gtypist.c, script.h: Updated copyright notices.
	* gtypist.c: Bug fix: --banner-colour, the alternate option for
	  --banner-colours, changed to --banner-colors.

2008-05-07  Paul Goins  <general@vultaire.net>

	* gtypist.c: Bug fix: added "break;" for "--scoring" case

2008-05-06  Paul Goins  <general@vultaire.net>

	* gtypist.c: Added switch for "characters-per-minute" mode.  This
	  is pretty much cosmetic since "words" are standardized to 5
	  characters, but some countries tend to use CPM instead of WPM.
	  However, speeds will top out at 999.99 CPM (200 WPM).<|MERGE_RESOLUTION|>--- conflicted
+++ resolved
@@ -1,16 +1,10 @@
 2011-11-05 Felix Natter <fnatter@gmx.net>
-<<<<<<< HEAD
-=======
 
->>>>>>> 10187799
 	* utf8.c use MultiByteToWideChar() also in utf8len() on minGW
 	  (this fixes problems with ru.typ on minGW)
 
 2011-11-04 Felix Natter <fnatter@gmx.net>
-<<<<<<< HEAD
-=======
 
->>>>>>> 10187799
 	* utf8.c: use MultiByteToWideChar() in widen() on Windows. This will
 	  convert to two-byte wchar_t which is what minGW + PDCurses support
 
