--- conflicted
+++ resolved
@@ -34,16 +34,12 @@
 # It can be your email address, or a mailing list address where translators
 # can write to without being subscribed, or the URL of a web page through
 # which the translators can contact you.
-MSGID_BUGS_ADDRESS =
+MSGID_BUGS_ADDRESS = bug-gtypist@gnu.org
 
 # This is the list of locale categories, beyond LC_MESSAGES, for which the
 # message catalogs shall be used.  It is usually empty.
 EXTRA_LOCALE_CATEGORIES =
 
-<<<<<<< HEAD
-# The email address to send bugs to
-MSGID_BUGS_ADDRESS = bug-gtypist@gnu.org
-=======
 # This tells whether the $(DOMAIN).pot file contains messages with an 'msgctxt'
 # context.  Possible values are "yes" and "no".  Set this to yes if the
 # package uses functions taking also a message context, like pgettext(), or
@@ -54,5 +50,4 @@
 # Useful options are in particular:
 #   --previous            to keep previous msgids of translated messages,
 #   --quiet               to reduce the verbosity.
-MSGMERGE_OPTIONS =
->>>>>>> ece87c57
+MSGMERGE_OPTIONS =